Package: ripums
Title: Read IPUMS Extract Files into R
Version: 0.0.1.9000
Authors@R: person("Minnesota Population Center", email = "gfellis@umn.edu", role = c("aut", "cre"))
URL: https://github.com/mnpopcenter/ripums
BugReports: https://github.com/mnpopcenter/ripums/issues
Description: Import 'IPUMS' data from website extracts.
Depends: R (>= 3.2.0)
License: Mozilla Public License 2.0
Encoding: UTF-8
LazyData: true
Imports:
    dplyr (>= 0.7.0),
    haven,
    purrr,
    raster,
    readr,
    rlang,
    stringr,
    tibble,
    tidyr,
    xml2,
    Rcpp
RoxygenNote: 6.0.1
Suggests:
    DT,
    ggplot2,
    htmltools,
    knitr,
    rgdal,
    rmarkdown,
    rstudioapi,
    scales,
    sf,
    sp,
    shiny,
    testthat
<<<<<<< HEAD
VignetteBuilder: knitr
=======
VignetteBuilder: knitr
Remotes: mnpopcenter/ripums/ripumsexamples
LinkingTo: Rcpp
>>>>>>> 51b181b8
<|MERGE_RESOLUTION|>--- conflicted
+++ resolved
@@ -35,10 +35,5 @@
     sp,
     shiny,
     testthat
-<<<<<<< HEAD
 VignetteBuilder: knitr
-=======
-VignetteBuilder: knitr
-Remotes: mnpopcenter/ripums/ripumsexamples
-LinkingTo: Rcpp
->>>>>>> 51b181b8
+LinkingTo: Rcpp